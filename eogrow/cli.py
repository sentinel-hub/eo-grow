"""Implements the command line interface for `eo-grow`."""

from __future__ import annotations

import json
import os
import re
import subprocess
from tempfile import NamedTemporaryFile
from typing import Iterable

import click

from .core.config import CrudeConfig, RawConfig, collect_configs_from_path, interpret_config_from_dict
from .core.logging import CLUSTER_FILE_LOCATION_ON_HEAD
from .core.schemas import build_schema_template
from .utils.general import jsonify
from .utils.meta import collect_schema, import_object, load_pipeline_class
from .utils.pipeline_chain import run_pipeline_chain, validate_pipeline_chain
from .utils.ray import generate_cluster_config_path, start_cluster_if_needed

variables_option = click.option(
    "-v",
    "--variable",
    "cli_variables",
    multiple=True,
    type=str,
    help='Specify variables to use in config (overriding present config values). Must be of form `"name:value"`',
)
test_patches_option = click.option(
    "-t",
    "--test",
    "test_patches",
    multiple=True,
    type=int,
    help=(
        "One or more indices of EOPatches. If given, a pipeline will run only for those EOPatches. "
        "Example: -t 0 -t 42 will run the pipeline for EOPatches with indices 0 and 42."
    ),
)


@click.command()
@click.argument("config_path", type=click.Path())
@variables_option
@test_patches_option
def run_pipeline(config_path: str, cli_variables: tuple[str, ...], test_patches: tuple[int, ...]) -> None:
    """Execute eo-grow pipeline using CLI.

    \b
    Example:
        eogrow config_files/config.json
    """

    crude_config = collect_configs_from_path(config_path)
    cli_variable_mapping = dict(_parse_cli_variable(cli_var) for cli_var in cli_variables)

    if isinstance(crude_config, dict):
        config = _prepare_config(crude_config, cli_variable_mapping, test_patches)
        pipeline = load_pipeline_class(config).from_raw_config(config)
        pipeline.run()

    else:
        pipeline_chain = [_prepare_config(config, cli_variable_mapping, test_patches) for config in crude_config]
        validate_pipeline_chain(pipeline_chain)
        run_pipeline_chain(pipeline_chain)


@click.command()
@click.argument("cluster_yaml", type=click.Path())
@click.argument("config_path", type=click.Path())
@click.option(
    "--start", "start_cluster", is_flag=True, type=bool, help="Starts the cluster if it is not currently running."
)
@click.option(
    "--tmux",
    "use_tmux",
    is_flag=True,
    type=bool,
    help="Run the cluster in a detached mode using tmux software. Use Ctrl+B and d to detach.",
)
@variables_option
@test_patches_option
def run_pipeline_on_cluster(
    config_path: str,
    cluster_yaml: str,
    start_cluster: bool,
    use_tmux: bool,
    cli_variables: tuple[str, ...],
    test_patches: tuple[int, ...],
) -> None:
    """Command for running an eo-grow pipeline on a remote Ray cluster of AWS EC2 instances. The provided config is
    fully constructed and uploaded to the cluster head in the `~/.synced_configs/` directory, where it is then
    executed. A custom suffix is added to distinguish runs which use the same config multiple times.

    \b
    Example:
        eogrow-ray cluster.yaml config_files/config.json
    """
    if start_cluster:
        start_cluster_if_needed(cluster_yaml)

    remote_path = generate_cluster_config_path(config_path)
    with NamedTemporaryFile(mode="w", delete=True, suffix=".json") as local_path:
        json.dump(collect_configs_from_path(config_path), local_path)
        local_path.flush()  # without this the sync can happen before the file content is written

        subprocess.run(f"ray rsync_up {cluster_yaml} {local_path.name!r} {remote_path!r}", shell=True)
        subprocess.run(f"ray rsync_up {cluster_yaml} {cluster_yaml!r} {CLUSTER_FILE_LOCATION_ON_HEAD!r}", shell=True)

    cmd = (
        f"eogrow {remote_path}"
        + "".join(f' -v "{cli_var_spec}"' for cli_var_spec in cli_variables)  # B028
        + "".join(f" -t {patch_index}" for patch_index in test_patches)
    )
    exec_flags = "--tmux" if use_tmux else ""

    subprocess.run(f"ray exec {exec_flags} {cluster_yaml} {cmd!r}", shell=True)  # B028


@click.command()
@click.argument("import_path", type=str)
@click.argument("template_path", type=click.Path(), required=False)
@click.option(
    "-f",
    "--force",
    "force_override",
    is_flag=True,
    type=bool,
    help=(
        "In case a template path is provided and a file in the path already exists this flag is used to force "
        "override it."
    ),
)
@click.option(
    "--template-format",
    "template_format",
    type=click.Choice(["minimal", "open-api"], case_sensitive=False),
    help="Specifies which template format to use. The default is `minimal`",
    default="minimal",
)
@click.option(
    "--required-only",
    "required_only",
    is_flag=True,
    type=bool,
    help="If provided it will only include required fields in the template. Only for `minimal` template format",
)
@click.option(
    "--add-descriptions",
    "add_descriptions",
    is_flag=True,
    type=bool,
    help="Adds descriptions to template. Only for `minimal` template format",
)
def make_template(
    import_path: str,
    template_path: str | None,
    force_override: bool,
    template_format: str,
    required_only: bool,
    add_descriptions: bool,
) -> None:
    """Command for creating a config template for an eo-grow pipeline

    \b
    Examples:
        - save template to file:
            eogrow-template eogrow.pipelines.download.DownloadPipeline config_files/download.json
        - print template to command line:
            eogrow-template eogrow.pipelines.download.DownloadPipeline
    """
    if not force_override and template_path and os.path.isfile(template_path):
        raise FileExistsError(f"File {template_path} already exists. You can use -f to force override it.")

    class_with_schema = import_object(import_path)
    schema = collect_schema(class_with_schema)

    if template_format == "open-api":
        template = schema.schema()
    else:
        template = build_schema_template(
            schema,
            pipeline_import_path=import_path,
            required_only=required_only,
            add_descriptions=add_descriptions,
        )

    if template_path:
        with open(template_path, "w") as file:
            json.dump(template, file, indent=2, default=jsonify)
    else:
        click.echo(json.dumps(template, indent=2, default=jsonify))


@click.command()
@click.argument("config_path", type=click.Path())
def validate_config(config_path: str) -> None:
    """Validate config without running a pipeline.

    \b
    Example:
        eogrow-validate config_files/config.json
    """
    config = collect_configs_from_path(config_path)
    if isinstance(config, dict):
        pipeline_config = _prepare_config(config, {}, ())
        collect_schema(load_pipeline_class(pipeline_config)).parse_obj(pipeline_config)
    else:
        validate_pipeline_chain([_prepare_config(run_config, {}, ()) for run_config in config])

    click.echo("Config validation succeeded!")


<<<<<<< HEAD
def _parse_cli_variable(mapping_str: str) -> Tuple[str, str]:
=======
@click.command()
@click.argument("config_path", type=click.Path())
def run_test_pipeline(config_path: str) -> None:
    """Runs a test pipeline that only makes sure the managers work correctly. This can be used to select best
    area manager parameters.

    \b
    Example:
        eogrow-test any_pipeline_config.json
    """
    for crude_config in collect_configs_from_path(config_path):
        raw_config = interpret_config_from_dict(crude_config)
        pipeline = TestPipeline.with_defaults(raw_config)
        pipeline.run()


def _prepare_config(config: CrudeConfig, variables: dict[str, str], test_patches: Iterable[int]) -> RawConfig:
    raw_config = interpret_config_from_dict(config, variables)
    if test_patches:
        raw_config["test_subset"] = list(test_patches)
    return raw_config


def _parse_cli_variable(mapping_str: str) -> tuple[str, str]:
>>>>>>> 9ebcbb30
    """Checks that the input is of shape `name:value` and then splits it into a tuple"""
    match = re.match(r"(?P<name>.+?):(?P<value>.+)", mapping_str)
    if match is None:
        raise ValueError(f'CLI variable input {mapping_str} is not of form `"name:value"`')
    parsed = match.groupdict()
    return parsed["name"], parsed["value"]<|MERGE_RESOLUTION|>--- conflicted
+++ resolved
@@ -212,25 +212,6 @@
     click.echo("Config validation succeeded!")
 
 
-<<<<<<< HEAD
-def _parse_cli_variable(mapping_str: str) -> Tuple[str, str]:
-=======
-@click.command()
-@click.argument("config_path", type=click.Path())
-def run_test_pipeline(config_path: str) -> None:
-    """Runs a test pipeline that only makes sure the managers work correctly. This can be used to select best
-    area manager parameters.
-
-    \b
-    Example:
-        eogrow-test any_pipeline_config.json
-    """
-    for crude_config in collect_configs_from_path(config_path):
-        raw_config = interpret_config_from_dict(crude_config)
-        pipeline = TestPipeline.with_defaults(raw_config)
-        pipeline.run()
-
-
 def _prepare_config(config: CrudeConfig, variables: dict[str, str], test_patches: Iterable[int]) -> RawConfig:
     raw_config = interpret_config_from_dict(config, variables)
     if test_patches:
@@ -239,7 +220,6 @@
 
 
 def _parse_cli_variable(mapping_str: str) -> tuple[str, str]:
->>>>>>> 9ebcbb30
     """Checks that the input is of shape `name:value` and then splits it into a tuple"""
     match = re.match(r"(?P<name>.+?):(?P<value>.+)", mapping_str)
     if match is None:
