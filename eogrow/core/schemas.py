--- conflicted
+++ resolved
@@ -52,16 +52,6 @@
             "(https://docs.ray.io/en/latest/ray-core/api/doc/ray.remote_function.RemoteFunction.options.html)."
         ),
     )
-<<<<<<< HEAD
-=======
-    use_ray: BoolOrAuto = Field(
-        "auto",
-        description=(
-            "Run the pipeline locally or using a (local or remote) ray cluster. When using `auto` the"
-            " pipeline checks if it can connect to a cluster, and if none are available runs locally."
-        ),
-    )
->>>>>>> 2a7d14ac
 
     test_subset: Optional[List[Union[int, str]]] = Field(
         description=(
