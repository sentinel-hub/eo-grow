"""Implementation of the base Pipeline class."""
from __future__ import annotations

import logging
import time
import uuid
from typing import Any, TypeVar

from eolearn.core import CreateEOPatchTask, EOExecutor, EONode, EOWorkflow, LoadTask, SaveTask, WorkflowResults
from eolearn.core.extra.ray import RayExecutor

from ..types import ExecKwargs, PatchList, ProcessingType
from ..utils.general import current_timestamp
from ..utils.meta import import_object
from ..utils.ray import handle_ray_connection
from .area.base import BaseAreaManager
from .base import EOGrowObject
from .config import RawConfig
from .logging import EOExecutionFilter, EOExecutionHandler, LoggingManager
from .schemas import ManagerSchema, PipelineSchema
from .storage import StorageManager

Self = TypeVar("Self", bound="Pipeline")

LOGGER = logging.getLogger(__name__)


class Pipeline(EOGrowObject):
    """A base class for execution of processing procedures which may or may not include running EOWorkflows, running
    EOExecutions, creating maps, etc.

    The functionalities of this class are:
        - collecting input arguments (either from command line or as an initialization parameter) and parsing them
        - preparing a list of patches
        - preparing execution arguments
        - running the pipeline, monitoring, and reporting
    """

    class Schema(PipelineSchema):
        """Configuration schema, describing input parameters and their types."""

    config: Schema

    def __init__(self, config: Schema, raw_config: RawConfig | None = None):
        """
        :param config: A dictionary with configuration parameters
        :param raw_config: The configuration parameters pre-validation, for logging purposes only
        """
        super().__init__(config)
        self._raw_config = raw_config

        self.pipeline_id = self._new_pipeline_id()
        self.current_execution_name = "<Not executed yet>"

        self.storage: StorageManager = self._load_manager(config.storage)
        self.sh_config = self.storage.sh_config

        self.area_manager: BaseAreaManager = self._load_manager(config.area, storage=self.storage)
        self.logging_manager: LoggingManager = self._load_manager(config.logging, storage=self.storage)

    @property
    def _pipeline_name(self) -> str:
        return self.config.pipeline_name or self.__class__.__name__

    @classmethod
    def from_raw_config(cls: type[Self], config: RawConfig, *args: Any, **kwargs: Any) -> Self:
        """Creates an object from a dictionary by constructing a validated config and use it to create the object."""
        validated_config = cls.Schema.parse_obj(config)
        if "raw_config" not in kwargs:
            kwargs["raw_config"] = config
        return cls(validated_config, *args, **kwargs)

    @staticmethod
    def _new_pipeline_id() -> str:
        """Provides a new random uuid of a pipeline"""
        return uuid.uuid4().hex[:10]

    @staticmethod
    def _load_manager(manager_config: ManagerSchema, **manager_params: Any) -> Any:
        """Loads a manager class and back-propagates parsed config

        :param manager_key: A config key name of a sub-config with manager parameters
        :param manager_params: Other parameters to initialize a manager class
        """
        if manager_config.manager is None:
            raise ValueError("Unable to load manager, field `manager` specifying it's class is missing.")
        manager_class = import_object(manager_config.manager)
        return manager_class(manager_config, **manager_params)

    def get_pipeline_execution_name(self, pipeline_timestamp: str) -> str:
        """Returns the full name of the pipeline execution"""
        return f"{pipeline_timestamp}-{self._pipeline_name}-{self.pipeline_id}"

    def get_patch_list(self) -> PatchList:
        """Method which at the initialization prepares the list of EOPatches which will be used"""
        patch_list = self.area_manager.get_patch_list()

        if self.config.test_subset is not None:
            LOGGER.info("Filtering according to `test_subset` parameter.")
            indices = {x for x in self.config.test_subset if isinstance(x, int)}
            names = {x for x in self.config.test_subset if isinstance(x, str)}
            patch_list = [(name, bbox) for i, (name, bbox) in enumerate(patch_list) if (i in indices or name in names)]

            if len(patch_list) < len(self.config.test_subset):
                raise ValueError(
                    f"The parameter `test_subset` specifies {len(self.config.test_subset)} patches, but only"
                    f" {len(patch_list)} remain after filtration. Please recheck your input for `test_subset`."
                )

        if self.config.skip_existing:
            LOGGER.info("Checking which EOPatches can be skipped")
            filtered_patch_list = self.filter_patch_list(patch_list)

            skip_message = (
                "Skipped some EOPatches" if len(filtered_patch_list) < len(patch_list) else "No EOPatches were skipped"
            )
            LOGGER.info("%s, %d / %d remaining", skip_message, len(filtered_patch_list), len(patch_list))

            return filtered_patch_list

        return patch_list

    def filter_patch_list(self, patch_list: PatchList) -> PatchList:
        """Specifies which EOPatches should be skipped when `skip_existing` is enabled."""
        raise NotImplementedError("Method `filter_patch_list` must be implemented in order to use `skip_existing`")

    def get_execution_arguments(self, workflow: EOWorkflow, patch_list: PatchList) -> ExecKwargs:
        """Prepares execution arguments for each eopatch from a list of patches.

        The output should be a dictionary of form `{execution_name: {node: node_kwargs}}`. Execution names are usually
         names of EOPatches, but can be anything.

        :param workflow: A workflow for which arguments will be prepared
        """
        exec_kwargs = {}
        nodes = workflow.get_nodes()
        for name, bbox in patch_list:
            patch_args: dict[EONode, dict[str, Any]] = {}

            for node in nodes:
                if isinstance(node.task, (SaveTask, LoadTask)):
                    patch_args[node] = dict(eopatch_folder=name)

                if isinstance(node.task, CreateEOPatchTask):
                    patch_args[node] = dict(bbox=bbox)

            exec_kwargs[name] = patch_args
        return exec_kwargs

    def _init_processing(self) -> ProcessingType:
        """Figures out which execution mode is used and configures connection to Ray if required."""
        is_connected = handle_ray_connection(self.config.use_ray)
        if is_connected:
            return ProcessingType.RAY
        return ProcessingType.MULTI if self.config.workers > 1 else ProcessingType.SINGLE

    def run_execution(
        self,
        workflow: EOWorkflow,
        execution_kwargs: ExecKwargs,
        **executor_run_params: Any,
    ) -> tuple[list[str], list[str], list[WorkflowResults]]:
        """A method which runs EOExecutor on given workflow with given execution parameters

        :param workflow: A workflow to be executed
        :param execution_kwargs: A dictionary mapping execution names to dictionaries holding execution arguments
        :param eopatch_list: A custom list of EOPatch names on which execution will run. If not specified, the default
            self.patch_list will be used
        :return: Lists of successfully/unsuccessfully executed EOPatch names and the result of the EOWorkflow execution
        """
        executor_class: type[EOExecutor]

        execution_kind = self._init_processing()
        extra_kwargs = {}
        if execution_kind is ProcessingType.RAY:
            executor_class = RayExecutor
            if self.config.ray_worker_type is not None:
                extra_kwargs = {"ray_remote_kwargs": {"resources": {self.config.ray_worker_type: 0.001}}}
        else:
            executor_class = EOExecutor
            executor_run_params["workers"] = self.config.workers

        LOGGER.info("Starting %s for %d EOPatches", executor_class.__name__, len(execution_kwargs))

        # Unpacking manually to ensure order matches
        list_of_kwargs, execution_names = [], []
        for exec_name, exec_kwargs in execution_kwargs.items():
            list_of_kwargs.append(exec_kwargs)
            execution_names.append(exec_name)

        executor = executor_class(
            workflow,
            list_of_kwargs,
            execution_names=execution_names,
            save_logs=self.logging_manager.config.save_logs,
            logs_folder=self.logging_manager.get_pipeline_logs_folder(self.current_execution_name),
            filesystem=self.storage.filesystem,
            logs_filter=EOExecutionFilter(ignore_packages=self.logging_manager.config.eoexecution_ignore_packages),
            logs_handler_factory=EOExecutionHandler,
<<<<<<< HEAD
            raise_on_temporal_mismatch=self.config.raise_on_temporal_mismatch,
=======
            **extra_kwargs,  # type: ignore[arg-type]
>>>>>>> 2e206365
        )
        execution_results = executor.run(**executor_run_params)

        successful = [execution_names[idx] for idx in executor.get_successful_executions()]
        failed = [execution_names[idx] for idx in executor.get_failed_executions()]
        LOGGER.info(
            "%s finished with %d / %d success rate",
            executor_class.__name__,
            len(successful),
            len(successful) + len(failed),
        )

        if self.logging_manager.config.save_logs:
            executor.make_report(include_logs=self.logging_manager.config.include_logs_to_report)
            LOGGER.info("Saved EOExecution report to %s", executor.get_report_path(full_path=True))

        return successful, failed, execution_results

    def run(self) -> None:
        """The main method for pipeline execution. It sets up logging and runs the pipeline procedure."""
        timestamp = current_timestamp()
        self.current_execution_name = self.get_pipeline_execution_name(timestamp)

        handlers = self.logging_manager.start_logging(self.current_execution_name)
        try:
            self.logging_manager.update_pipeline_report(
                pipeline_execution_name=self.current_execution_name,
                pipeline_config=self.config,
                pipeline_raw_config=self._raw_config,
                pipeline_id=self.pipeline_id,
                pipeline_timestamp=timestamp,
            )

            LOGGER.info("Running %s", self._pipeline_name)

            pipeline_start = time.time()
            finished, failed = self.run_procedure()
            elapsed_time = time.time() - pipeline_start

            if failed:
                LOGGER.info(
                    "Pipeline finished with some errors! Check %s",
                    self.logging_manager.get_pipeline_logs_folder(self.current_execution_name, full_path=True),
                )
            else:
                LOGGER.info("Pipeline finished successfully!")

            self.logging_manager.update_pipeline_report(
                pipeline_execution_name=self.current_execution_name,
                pipeline_raw_config=self._raw_config,
                pipeline_config=self.config,
                pipeline_id=self.pipeline_id,
                pipeline_timestamp=timestamp,
                elapsed_time=elapsed_time,
            )

            self.logging_manager.save_eopatch_execution_status(
                pipeline_execution_name=self.current_execution_name, finished=finished, failed=failed
            )
        finally:
            self.logging_manager.stop_logging(handlers)

    def run_procedure(self) -> tuple[list[str], list[str]]:
        """Execution procedure of pipeline. Can be overridden if needed.

        By default, builds the workflow by using a `build_workflow` method, which must be additionally implemented.

        :return: A pair of lists representing successful and unsuccessful executions.
        """
        if not hasattr(self, "build_workflow"):
            raise NotImplementedError(
                "Default implementation of the `run_procedure` method requires implementation of the `build_workflow`"
                " method."
            )
        workflow = self.build_workflow()
        patch_list = self.get_patch_list()
        exec_args = self.get_execution_arguments(workflow, patch_list)

        finished, failed, _ = self.run_execution(workflow, exec_args)
        return finished, failed<|MERGE_RESOLUTION|>--- conflicted
+++ resolved
@@ -197,11 +197,8 @@
             filesystem=self.storage.filesystem,
             logs_filter=EOExecutionFilter(ignore_packages=self.logging_manager.config.eoexecution_ignore_packages),
             logs_handler_factory=EOExecutionHandler,
-<<<<<<< HEAD
             raise_on_temporal_mismatch=self.config.raise_on_temporal_mismatch,
-=======
             **extra_kwargs,  # type: ignore[arg-type]
->>>>>>> 2e206365
         )
         execution_results = executor.run(**executor_run_params)
 
