"""
Pipelines for testing
"""
import logging
from typing import Any, Dict, List, Optional, Tuple, Type, TypeVar

import numpy as np
from pydantic import Field

from eolearn.core import CreateEOPatchTask, EONode, EOWorkflow, MergeEOPatchesTask, OverwritePermission, SaveTask

from ..core.config import RawConfig, recursive_config_join
from ..core.pipeline import Pipeline
from ..core.schemas import BaseSchema
from ..tasks.testing import DummyRasterFeatureTask, DummyTimestampFeatureTask
from ..utils.types import Feature, TimePeriod
from ..utils.validators import field_validator, parse_time_period

Self = TypeVar("Self", bound=Pipeline)
LOGGER = logging.getLogger(__name__)


class TestPipeline(Pipeline):
    """Pipeline that just tests if all managers works correctly. It can be used to check if area manager creates a
    correct grid.
    """

    class Schema(Pipeline.Schema):
        class Config:
            extra = "allow"

    _DEFAULT_CONFIG_PARAMS = {
        "pipeline": "eogrow.pipelines.testing.TestPipeline",
        "eopatch": {"manager": "eogrow.eopatches.EOPatchManager"},
        "logging": {"manager": "eogrow.logging.LoggingManager", "show_logs": True},
    }

    @classmethod
    def with_defaults(cls: Type[Self], config: RawConfig) -> Self:
        config = recursive_config_join(config, cls._DEFAULT_CONFIG_PARAMS)  # type: ignore
        return cls.from_raw_config(config)

    def run_procedure(self) -> Tuple[List, List]:
        """Performs basic tests of managers"""
        if self.storage.filesystem.exists("/"):
            LOGGER.info("Project folder %s exists", self.storage.config.project_folder)
        else:
            LOGGER.info("Project folder %s does not exist", self.storage.config.project_folder)

        self.area_manager.get_area_dataframe()
        self.area_manager.get_area_geometry()
        grid = self.area_manager.get_grid()
        grid_size = self.area_manager.get_grid_size()
        LOGGER.info("Grid has %d EOPatches and is split over %d CRS zones", grid_size, len(grid))

        eopatches = self.eopatch_manager.get_eopatch_filenames()
        LOGGER.info("The first EOPatch has a name %s", eopatches[0])

        return [], []


class RasterFeatureSchema(BaseSchema):
    feature: Feature = Field(description="A feature to be processed.")
    shape: Tuple[int, ...] = Field(description="A shape of a feature")
    dtype: str = Field(description="The output dtype of the feature")
    min_value: int = Field(0, description="All values in the feature will be greater or equal to this value.")
    max_value: int = Field(1, description="All values in the feature will be smaller to this value.")


class TimestampFeatureSchema(BaseSchema):
    time_period: TimePeriod = Field(description="Time period from where timestamps will be generated.")
    _validate_time_period = field_validator("time_period", parse_time_period, pre=True)

    timestamp_num: int = Field(description="Number of timestamps from the interval")


class DummyDataPipeline(Pipeline):
    """Pipeline for generating dummy data."""

    class Schema(Pipeline.Schema):
        output_folder_key: str = Field(description="The storage manager key pointing to the pipeline output folder.")
        seed: Optional[int] = Field(description="A randomness seed.")

<<<<<<< HEAD
        raster_features: List[RasterFeatureSchema]
=======
        raster_features: List[RasterFeatureSchema] = Field(
            default_factory=list, description="A list of raster features to be generated."
        )
>>>>>>> 548708a0
        timestamp_feature: Optional[TimestampFeatureSchema]

    config: Schema

    def build_workflow(self) -> EOWorkflow:
        start_node = EONode(CreateEOPatchTask())

        if self.config.timestamp_feature:
            task = DummyTimestampFeatureTask(
                time_interval=self.config.timestamp_feature.time_period,
                timestamp_num=self.config.timestamp_feature.timestamp_num,
            )
            start_node = EONode(task, inputs=[start_node])

        add_feature_nodes = []
        for index, feature_config in enumerate(self.config.raster_features):
            task = DummyRasterFeatureTask(
                feature_config.feature,
                shape=feature_config.shape,
                dtype=np.dtype(feature_config.dtype),
                min_value=feature_config.min_value,
                max_value=feature_config.max_value,
            )
            node = EONode(task, inputs=[start_node], name=f"{DummyRasterFeatureTask.__name__}_{index}")
            add_feature_nodes.append(node)

<<<<<<< HEAD
        join_node = EONode(MergeEOPatchesTask(), inputs=add_feature_nodes)
=======
        if add_feature_nodes:
            join_node = EONode(MergeEOPatchesTask(), inputs=add_feature_nodes)
            previous_node = join_node
        else:
            previous_node = start_node
>>>>>>> 548708a0

        save_task = SaveTask(
            self.storage.get_folder(self.config.output_folder_key, full_path=True),
            overwrite_permission=OverwritePermission.OVERWRITE_PATCH,
            config=self.sh_config,
        )
<<<<<<< HEAD
        save_node = EONode(save_task, inputs=[join_node])
=======
        save_node = EONode(save_task, inputs=[previous_node])
>>>>>>> 548708a0

        return EOWorkflow.from_endnodes(save_node)

    def get_execution_arguments(self, workflow: EOWorkflow) -> List[Dict[EONode, Dict[str, Any]]]:
        """Extends the basic method for adding execution arguments by adding seed arguments a sampling task"""
        exec_args = super().get_execution_arguments(workflow)

        add_feature_nodes = [
            node
            for node in workflow.get_nodes()
            if isinstance(node.task, (DummyRasterFeatureTask, DummyTimestampFeatureTask))
        ]
        add_feature_nodes.sort(key=lambda node: node.get_name())  # To ensure seeds are always given in the same order

        generator = np.random.default_rng(seed=self.config.seed)
        for workflow_args in exec_args:
            for node in add_feature_nodes:
                workflow_args[node] = dict(seed=generator.integers(low=0, high=2**32))

        return exec_args<|MERGE_RESOLUTION|>--- conflicted
+++ resolved
@@ -81,13 +81,9 @@
         output_folder_key: str = Field(description="The storage manager key pointing to the pipeline output folder.")
         seed: Optional[int] = Field(description="A randomness seed.")
 
-<<<<<<< HEAD
-        raster_features: List[RasterFeatureSchema]
-=======
         raster_features: List[RasterFeatureSchema] = Field(
             default_factory=list, description="A list of raster features to be generated."
         )
->>>>>>> 548708a0
         timestamp_feature: Optional[TimestampFeatureSchema]
 
     config: Schema
@@ -114,26 +110,18 @@
             node = EONode(task, inputs=[start_node], name=f"{DummyRasterFeatureTask.__name__}_{index}")
             add_feature_nodes.append(node)
 
-<<<<<<< HEAD
-        join_node = EONode(MergeEOPatchesTask(), inputs=add_feature_nodes)
-=======
         if add_feature_nodes:
             join_node = EONode(MergeEOPatchesTask(), inputs=add_feature_nodes)
             previous_node = join_node
         else:
             previous_node = start_node
->>>>>>> 548708a0
 
         save_task = SaveTask(
             self.storage.get_folder(self.config.output_folder_key, full_path=True),
             overwrite_permission=OverwritePermission.OVERWRITE_PATCH,
             config=self.sh_config,
         )
-<<<<<<< HEAD
-        save_node = EONode(save_task, inputs=[join_node])
-=======
         save_node = EONode(save_task, inputs=[previous_node])
->>>>>>> 548708a0
 
         return EOWorkflow.from_endnodes(save_node)
 
