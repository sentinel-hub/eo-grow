--- conflicted
+++ resolved
@@ -1,13 +1,6 @@
-<<<<<<< HEAD
-"""
-Pipelines that transform data
-"""
+"""Implements a simple pipeline for mapping data according to a dictionary."""
 import warnings
 from typing import Dict, List, Optional
-=======
-"""Implements a simple pipeline for mapping data according to a dictionary."""
-from typing import Dict, List
->>>>>>> a5715720
 
 from pydantic import Field
 
