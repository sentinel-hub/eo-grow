"""
Conversion of batch results to EOPatches
"""
from typing import Any, Dict, List, Optional

import numpy as np
from pydantic import Field, root_validator

from eolearn.core import (
    EONode,
    EOWorkflow,
    FeatureType,
    MergeEOPatchesTask,
    MergeFeatureTask,
    OverwritePermission,
    RemoveFeatureTask,
    SaveTask,
)
from eolearn.features import LinearFunctionTask
from eolearn.io import ImportFromTiffTask

from ..core.pipeline import Pipeline
from ..core.schemas import BaseSchema
from ..tasks.batch_to_eopatch import DeleteFilesTask, FixImportedTimeDependentFeatureTask, LoadUserDataTask
from ..utils.filter import get_patches_with_missing_features
from ..utils.types import Feature, FeatureSpec
<<<<<<< HEAD
from ..utils.validators import optional_field_validator, parse_dtype
=======
from ..utils.validators import field_validator
>>>>>>> e83d9c70


class FeatureMappingSchema(BaseSchema):
    """Defines a mapping between 1 or more batch outputs into an EOPatch feature"""

    batch_files: List[str] = Field(
        description=(
            "A list of files that will be converted into an EOPatch feature. If you specify multiple tiff "
            "files they will be concatenated together over the bands dimension in the specified order."
        ),
    )
    feature: Feature
    multiply_factor: float = Field(1, description="Factor used to multiply feature values with.")
<<<<<<< HEAD
    dtype: Optional[np.dtype] = Field(description="Dtype of the output feature.")
    _parse_dtype = optional_field_validator("dtype", parse_dtype, pre=True)
=======
    dtype: Optional[str] = Field(description="Dtype of the output feature.")
    save_early: bool = Field(
        True,
        description=(
            "The pipeline allows that custom processing steps are added at the end. If this parameter is set to True"
            " then the feature will be saved and removed from memory immediately after being loaded from tiffs. This"
            " makes the pipeline more memory efficient. If set to False it will keep the feature in memory until the"
            " end so that it can be used for processing steps."
        ),
    )


def _sort_feature_mappings(mapping: List[FeatureMappingSchema]) -> List[FeatureMappingSchema]:
    """Sorts feature mappings by putting the ones that will be saved early at the beginning. This optimizes the memory
    usage."""
    return sorted(mapping, key=lambda feature_mapping: not feature_mapping.save_early)
>>>>>>> e83d9c70


class BatchToEOPatchPipeline(Pipeline):
    class Schema(Pipeline.Schema):
        input_folder_key: str = Field(description="Storage manager key pointing to the path with Batch results")
        output_folder_key: str = Field(description="Storage manager key pointing to where the eopatches are saved")

        mapping: List[FeatureMappingSchema] = Field(
            description="A list of mapping from batch files into EOPatch features."
        )
        _sort_mapping = field_validator("mapping", _sort_feature_mappings)

        userdata_feature_name: Optional[str] = Field(
            description="A name of META_INFO feature in which userdata.json would be stored."
        )
        userdata_timestamp_reader: Optional[str] = Field(
            description=(
                "Either an import path to a utility function or a Python code describing how to read "
                "dates from userdata dictionary."
            ),
            example="\"[info['date'] for info in json.loads(userdata['metadata'])]\"",
        )
        remove_batch_data: bool = Field(
            True, description="Whether to remove the raw batch data after the conversion is complete"
        )

        @root_validator
        def check_something_is_converted(cls, values):  # type: ignore[no-untyped-def]
            """Check that the pipeline has something to do."""
            params = "userdata_feature_name", "userdata_timestamp_reader", "mapping"
            assert any(
                values.get(param) is not None for param in params
            ), "At least one of `userdata_feature_name`, `userdata_timestamp_reader`, or `mapping` has to be set."
            return values

    config: Schema

    def __init__(self, *args: Any, **kwargs: Any):
        """Additionally sets some basic parameters calculated from config parameters"""
        super().__init__(*args, **kwargs)

        self._input_folder = self.storage.get_folder(self.config.input_folder_key, full_path=True)
        self._has_userdata = self.config.userdata_feature_name or self.config.userdata_timestamp_reader
        self._all_batch_files = self._get_all_batch_files()

    def filter_patch_list(self, patch_list: List[str]) -> List[str]:
        """EOPatches are filtered according to existence of specified output features"""

        filtered_patch_list = get_patches_with_missing_features(
            self.storage.filesystem,
            self.storage.get_folder(self.config.output_folder_key),
            patch_list,
            self._get_output_features(),
        )

        return filtered_patch_list

    def _get_output_features(self) -> List[FeatureSpec]:
        """Lists all features that the pipeline outputs."""
        features: List[FeatureSpec] = [FeatureType.BBOX]
        features.extend(feature_mapping.feature for feature_mapping in self.config.mapping)

        if self.config.userdata_feature_name:
            features.append(FeatureType.META_INFO)

        if self.config.userdata_timestamp_reader:
            features.append(FeatureType.TIMESTAMP)

        return features

    def _get_final_output_features(self) -> List[FeatureSpec]:
        """Output features that will be saved in the final saving step and not sooner."""
        output_features = self._get_output_features()
        features_saved_early = {
            feature_mapping.feature for feature_mapping in self.config.mapping if feature_mapping.save_early
        }
        return [feature for feature in output_features if feature not in features_saved_early]

    def build_workflow(self) -> EOWorkflow:
        """Builds the workflow"""
        previous_node = None
        if self._has_userdata:
            previous_node = EONode(
                LoadUserDataTask(
                    path=self._input_folder,
                    userdata_feature_name=self.config.userdata_feature_name,
                    userdata_timestamp_reader=self.config.userdata_timestamp_reader,
                    config=self.sh_config,
                )
            )

        for feature_mapping in self.config.mapping:
            feature = feature_mapping.feature
            mapping_node = self._get_tiff_mapping_node(feature_mapping, previous_node)

            if feature_mapping.save_early:
                save_task = SaveTask(
                    path=self.storage.get_folder(self.config.output_folder_key, full_path=True),
                    features=[feature],
                    compress_level=1,
                    overwrite_permission=OverwritePermission.OVERWRITE_FEATURES,
                    config=self.sh_config,
                )
                save_node = EONode(save_task, inputs=[mapping_node])

                _, f_name = feature
                previous_node = EONode(RemoveFeatureTask([feature]), inputs=[save_node], name=f"Remove {f_name}")
            else:
                previous_node = mapping_node

        if previous_node is None:
            raise ValueError(
                "At least one of `userdata_feature_name`, `userdata_timestamp_reader`, or `mapping` has to be set in"
                " the config. This should have been caught in the validation phase, please report issue."
            )

        processing_node = self.get_processing_node(previous_node)

        save_task = SaveTask(
            path=self.storage.get_folder(self.config.output_folder_key, full_path=True),
            features=self._get_final_output_features(),
            compress_level=1,
            overwrite_permission=OverwritePermission.OVERWRITE_FEATURES,
            config=self.sh_config,
        )
        save_node = EONode(save_task, inputs=([processing_node] if processing_node else []))

        cleanup_node = None
        if self.config.remove_batch_data:
            delete_task = DeleteFilesTask(
                path=self._input_folder, filenames=self._all_batch_files, config=self.sh_config
            )
            cleanup_node = EONode(delete_task, inputs=[save_node], name="Delete batch data")

        return EOWorkflow.from_endnodes(cleanup_node or save_node)

    def _get_tiff_mapping_node(self, mapping: FeatureMappingSchema, previous_node: Optional[EONode]) -> EONode:
        """Prepares tasks and dependencies that convert tiff files into an EOPatch feature"""
        if not all(batch_file.endswith(".tif") for batch_file in mapping.batch_files):
            raise ValueError(f"All batch files should end with .tif but found {mapping.batch_files}")

        feature_type, feature_name = mapping.feature
        if not (feature_type.is_spatial() and feature_type.is_raster()):
            raise ValueError(f"Tiffs can only be read into spatial raster feature types, but {feature_type} was given.")

        tmp_features = []
        end_nodes = []
        for batch_file in mapping.batch_files:
            feature = feature_type, batch_file.replace(".tif", "_tmp")
            tmp_features.append(feature)

            tmp_timeless_feature = (
                FeatureType.MASK_TIMELESS if feature_type.is_discrete() else FeatureType.DATA_TIMELESS
            ), feature[1]

            import_task = ImportFromTiffTask(tmp_timeless_feature, folder=self._input_folder, config=self.sh_config)
            # Filename is written into the dependency name to be used later for execution arguments:
            import_node = EONode(
                import_task,
                inputs=[previous_node] if previous_node else [],
                name=f"{batch_file} import",
            )

            if feature_type.is_temporal():
                fix_task = FixImportedTimeDependentFeatureTask(tmp_timeless_feature, feature)
                end_nodes.append(EONode(fix_task, inputs=[import_node]))
            else:
                end_nodes.append(import_node)

        previous_node = EONode(MergeEOPatchesTask(), inputs=end_nodes) if len(end_nodes) > 1 else end_nodes[0]

        final_feature = feature_type, feature_name
        merge_feature_task = MergeFeatureTask(input_features=tmp_features, output_feature=final_feature)
        merge_node = EONode(merge_feature_task, inputs=[previous_node])

        end_node = EONode(RemoveFeatureTask(tmp_features), inputs=[merge_node])

        if mapping.multiply_factor != 1 or mapping.dtype is not None:
            multiply_task = LinearFunctionTask(final_feature, slope=mapping.multiply_factor, dtype=mapping.dtype)
            end_node = EONode(multiply_task, inputs=[end_node])

        return end_node

    @staticmethod
    def get_processing_node(previous_node: EONode) -> EONode:
        """This method can be overwritten to add more tasks that process loaded data before saving it."""
        return previous_node

    def get_execution_arguments(self, workflow: EOWorkflow) -> List[Dict[EONode, Dict[str, object]]]:
        """Prepare execution arguments per each EOPatch"""
        exec_args = super().get_execution_arguments(workflow)

        nodes = workflow.get_nodes()

        for name, single_exec_dict in zip(self.patch_list, exec_args):
            for node in nodes:
                if isinstance(node.task, ImportFromTiffTask):
                    if node.name is None:
                        raise RuntimeError("One of the ImportFromTiffTask nodes has not been tagged with filename.")
                    filename = node.name.split()[0]
                    path = f"{name}/{filename}"
                    single_exec_dict[node] = dict(filename=path)

                if isinstance(node.task, (DeleteFilesTask, LoadUserDataTask)):
                    single_exec_dict[node] = dict(folder=name)

        return exec_args

    def _get_all_batch_files(self) -> List[str]:
        """Provides a list of batch files used in this pipeline"""
        files = [file for feature_mapping in self.config.mapping for file in feature_mapping.batch_files]

        if self._has_userdata:
            files.append("userdata.json")

        return list(set(files))<|MERGE_RESOLUTION|>--- conflicted
+++ resolved
@@ -24,11 +24,7 @@
 from ..tasks.batch_to_eopatch import DeleteFilesTask, FixImportedTimeDependentFeatureTask, LoadUserDataTask
 from ..utils.filter import get_patches_with_missing_features
 from ..utils.types import Feature, FeatureSpec
-<<<<<<< HEAD
-from ..utils.validators import optional_field_validator, parse_dtype
-=======
-from ..utils.validators import field_validator
->>>>>>> e83d9c70
+from ..utils.validators import field_validator, optional_field_validator, parse_dtype
 
 
 class FeatureMappingSchema(BaseSchema):
@@ -42,11 +38,8 @@
     )
     feature: Feature
     multiply_factor: float = Field(1, description="Factor used to multiply feature values with.")
-<<<<<<< HEAD
     dtype: Optional[np.dtype] = Field(description="Dtype of the output feature.")
     _parse_dtype = optional_field_validator("dtype", parse_dtype, pre=True)
-=======
-    dtype: Optional[str] = Field(description="Dtype of the output feature.")
     save_early: bool = Field(
         True,
         description=(
@@ -62,7 +55,6 @@
     """Sorts feature mappings by putting the ones that will be saved early at the beginning. This optimizes the memory
     usage."""
     return sorted(mapping, key=lambda feature_mapping: not feature_mapping.save_early)
->>>>>>> e83d9c70
 
 
 class BatchToEOPatchPipeline(Pipeline):
