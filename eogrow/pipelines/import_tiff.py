--- conflicted
+++ resolved
@@ -12,12 +12,8 @@
 
 from ..core.pipeline import Pipeline
 from ..core.schemas import BaseSchema
-from ..types import Feature
+from ..types import Feature, PatchList
 from ..utils.filter import get_patches_with_missing_features
-<<<<<<< HEAD
-from ..utils.types import Feature, PatchList
-=======
->>>>>>> 8bfeb883
 from ..utils.validators import optional_field_validator, parse_dtype
 
 
