import logging
from collections import defaultdict
from typing import Any, DefaultDict, Dict, List, Optional, Set

from pydantic import Field, validator

from eolearn.core import (
    EONode,
    EOWorkflow,
    FeatureType,
    LoadTask,
    MergeEOPatchesTask,
    OverwritePermission,
    SaveTask,
    ZipFeatureTask,
)

from ..core.pipeline import Pipeline
from ..core.schemas import BaseSchema
from ..types import Feature, FeatureSpec
from ..utils.filter import get_patches_with_missing_features
from ..utils.meta import import_object
<<<<<<< HEAD
from ..utils.types import Feature, FeatureSpec, PatchList
=======
>>>>>>> 8bfeb883

LOGGER = logging.getLogger(__name__)


class InputFeatureSchema(BaseSchema):
    feature: Feature = Field(description="Which features to load from folder.")
    folder_key: str = Field("The storage manager key pointing to the folder from which to load data.")
    include_bbox_and_timestamp = Field(
        True,
        description="Auto loads BBOX and (if the features is temporal) TIMESTAMP.",
    )


class ZipMapPipeline(Pipeline):
    class Schema(Pipeline.Schema):
        input_features: List[InputFeatureSchema] = Field(
            description="The specification for all the features to be loaded."
        )

        zipmap_import_path: str = Field(
            description="Import path of the callable with which to process the loaded features."
        )
        params_model: Optional[str] = Field(
            description=(
                "Optional import path for the pydantic model class, with which to parse and validate the parameters for"
                " the callable. The model will be used to parse the params and then unpacked back into a dictionary, "
                " which is passed to the callable as `**params`."
            )
        )
        params: Dict[str, Any] = Field(
            default_factory=dict, description="Any keyword arguments to be passed to the zipmap function."
        )

        @validator("params")
        def parse_params(cls, v: Dict[str, Any], values: Dict[str, Any]) -> Dict[str, Any]:
            """Parse the parameters according to model, but returning as a dictionary to allow `**kwargs` passing."""
            if values.get("params_model"):
                params_model: BaseSchema = import_object(values["params_model"])
                return params_model.parse_obj(v).dict()
            return v

        output_folder_key: str = Field(
            description="The storage manager key pointing to the output folder for the algorithm pipeline."
        )
        output_feature: FeatureSpec

        compress_level: int = Field(1, description="Level of compression used in saving eopatches.")

    config: Schema

    def filter_patch_list(self, patch_list: PatchList) -> PatchList:
        """EOPatches are filtered according to existence of new features"""
        # Note: does not catch missing BBox or Timestamp
        filtered_patch_list = get_patches_with_missing_features(
            self.storage.filesystem,
            self.storage.get_folder(self.config.output_folder_key),
            patch_list,
            [self.config.output_feature],
        )

        return filtered_patch_list

    def get_load_nodes(self) -> List[EONode]:
        """Prepare all nodes with load tasks."""
        load_schema: DefaultDict[str, Set[FeatureSpec]] = defaultdict(set)
        for input_feature in self.config.input_features:
            features_to_load = load_schema[input_feature.folder_key]
            features_to_load.add(input_feature.feature)

            if input_feature.include_bbox_and_timestamp:
                features_to_load.add(FeatureType.BBOX)
                if input_feature.feature[0].is_temporal():
                    features_to_load.add(FeatureType.TIMESTAMP)

        load_nodes = []
        for folder_key, features in load_schema.items():
            folder_path = self.storage.get_folder(folder_key, full_path=True)
            load_nodes.append(
                EONode(LoadTask(folder_path, config=self.sh_config, features=list(features), lazy_loading=True))
            )

        return load_nodes

    def get_zipmap_node(self, previous_node: EONode) -> EONode:
        """Adds all algorithm and dataframe-saving nodes and returns the endnode."""

        zipmap = import_object(self.config.zipmap_import_path)
        input_features = [input_schema.feature for input_schema in self.config.input_features]
        zipmap_task = ZipFeatureTask(input_features, self.config.output_feature, zipmap, **self.config.params)

        return EONode(zipmap_task, inputs=[previous_node])

    def build_workflow(self) -> EOWorkflow:
        """Builds the workflow"""

        load_nodes = self.get_load_nodes()
        merge_node = EONode(MergeEOPatchesTask(), inputs=load_nodes)

        mapping_node = self.get_zipmap_node(merge_node)

        save_path = self.storage.get_folder(self.config.output_folder_key, full_path=True)
        save_task = SaveTask(
            save_path,
            config=self.sh_config,
            features=[self.config.output_feature, FeatureType.BBOX, FeatureType.TIMESTAMP],
            compress_level=self.config.compress_level,
            overwrite_permission=OverwritePermission.OVERWRITE_FEATURES,
        )
        save_node = EONode(save_task, inputs=[mapping_node])

        return EOWorkflow.from_endnodes(save_node)<|MERGE_RESOLUTION|>--- conflicted
+++ resolved
@@ -17,13 +17,9 @@
 
 from ..core.pipeline import Pipeline
 from ..core.schemas import BaseSchema
-from ..types import Feature, FeatureSpec
+from ..types import Feature, FeatureSpec, PatchList
 from ..utils.filter import get_patches_with_missing_features
 from ..utils.meta import import_object
-<<<<<<< HEAD
-from ..utils.types import Feature, FeatureSpec, PatchList
-=======
->>>>>>> 8bfeb883
 
 LOGGER = logging.getLogger(__name__)
 
