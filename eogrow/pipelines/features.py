--- conflicted
+++ resolved
@@ -27,12 +27,8 @@
     ValidDataFractionPredicate,
     join_valid_and_cloud_masks,
 )
-from ..types import Feature, FeatureSpec, TimePeriod
+from ..types import Feature, FeatureSpec, PatchList, TimePeriod
 from ..utils.filter import get_patches_with_missing_features
-<<<<<<< HEAD
-from ..utils.types import Feature, FeatureSpec, PatchList, TimePeriod
-=======
->>>>>>> 8bfeb883
 from ..utils.validators import field_validator, optional_field_validator, parse_dtype, parse_time_period
 
 LOGGER = logging.getLogger(__name__)
