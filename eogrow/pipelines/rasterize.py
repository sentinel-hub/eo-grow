--- conflicted
+++ resolved
@@ -25,13 +25,9 @@
 
 from ..core.pipeline import Pipeline
 from ..core.schemas import BaseSchema
-from ..types import Feature, FeatureSpec
+from ..types import Feature, FeatureSpec, PatchList
 from ..utils.filter import get_patches_with_missing_features
 from ..utils.fs import LocalFile
-<<<<<<< HEAD
-from ..utils.types import Feature, FeatureSpec, PatchList
-=======
->>>>>>> 8bfeb883
 from ..utils.validators import ensure_exactly_one_defined, field_validator, parse_dtype
 from ..utils.vector import concat_gdf
 
