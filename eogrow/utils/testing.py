"""
Module implementing utilities for unit testing pipeline results
"""
from __future__ import annotations

import json
import os
from collections import defaultdict
from dataclasses import dataclass
from typing import Any, Iterable, cast

import fs
import geopandas as gpd
import numpy as np
import rasterio
import shapely.ops
from deepdiff import DeepDiff
from fs.base import FS
from fs.osfs import OSFS

from eolearn.core import EOPatch, FeatureType
from eolearn.core.eodata_io import get_filesystem_data_info
from sentinelhub import BBox

from ..core.config import collect_configs_from_path, interpret_config_from_dict
from ..core.pipeline import Pipeline
from ..types import JsonDict
from ..utils.eopatch_list import load_names
from ..utils.general import jsonify
from ..utils.meta import load_pipeline_class


@dataclass(frozen=True)
class StatCalcConfig:
    unique_values_limit: int = 8
    histogram_bin_num: int = 8
    num_random_values: int = 8


def compare_with_saved(stats: JsonDict, filename: str) -> DeepDiff:
    """Compares statistics of given folder content with statistics saved in a given file

    :param stats: Dictionary of calculated statistics of content
    :param filename: A JSON filename (with file path) where expected statistics is saved
    :return: A dictionary report about differences between expected and actual content
    """
    with open(filename) as file:
        expected_stats = json.load(file)

    return DeepDiff(expected_stats, stats)


def save_statistics(stats: JsonDict, filename: str) -> None:
    """Saves statistics of given folder content into a JSON file

    :param stats: Dictionary of calculated statistics of content
    :param filename: A JSON filename (with file path) where statistics should be saved
    """
    os.makedirs(os.path.dirname(filename), exist_ok=True)
    with open(filename, "w") as file:
        json.dump(stats, file, indent=2, sort_keys=True, default=jsonify)


def calculate_statistics(folder: str, config: StatCalcConfig) -> JsonDict:
    """Calculates statistics of given folder and it's content

    :param folder: Path to folder for which statistics are being calculated
    :param config: A configuration of calculations
    """
    stats: JsonDict = {}

    for content in os.listdir(folder):
        content_path = fs.path.combine(folder, content)

        if os.path.isdir(content_path):
            fs_data_info = get_filesystem_data_info(OSFS("/"), content_path)
            if fs_data_info.bbox is not None:
                load_timestamps = fs_data_info.timestamps is not None
                eopatch = EOPatch.load(content_path, load_timestamps=load_timestamps)
                stats[content] = _calculate_eopatch_stats(eopatch, config)
            else:  # Probably it is not an EOPatch folder
                stats[content] = calculate_statistics(content_path, config)

        elif content_path.endswith("tiff"):
            stats[content] = _calculate_tiff_stats(content_path, config)
        elif content_path.endswith(".npy"):
            stats[content] = _calculate_numpy_stats(np.load(content_path, allow_pickle=True), config)
        elif content_path.endswith((".geojson", ".gpkg")):
            stats[content] = _calculate_vector_stats(gpd.read_file(content_path), config)
        elif content_path.endswith(".parquet"):
            stats[content] = _calculate_vector_stats(gpd.read_parquet(content_path), config)
        else:
            stats[content] = None

    return stats


def _calculate_eopatch_stats(eopatch: EOPatch, config: StatCalcConfig) -> JsonDict:
    """Calculates statistics of given EOPatch and it's content"""
    stats: JsonDict = defaultdict(dict)

    stats["bbox"] = repr(eopatch.bbox)
    if eopatch.timestamps is not None:
        stats["timestamps"] = [time.isoformat() for time in eopatch.timestamps]

    for ftype, fname in eopatch.get_features():
        if ftype.is_array():
            stats[ftype.value][fname] = _calculate_numpy_stats(eopatch[ftype, fname], config)
        elif ftype.is_vector():
            stats[ftype.value][fname] = _calculate_vector_stats(eopatch[ftype, fname], config)
        elif ftype is FeatureType.META_INFO:
            stats[ftype.value][fname] = str(eopatch[ftype, fname])

    return {**stats}


def _calculate_numpy_stats(raster: np.ndarray, config: StatCalcConfig) -> JsonDict:
    """Calculates statistics over a raster numpy array"""
    stats: JsonDict = {"array_shape": list(raster.shape), "dtype": str(raster.dtype)}
    if raster.dtype == object or raster.dtype.kind == "U":
        return stats

    unique_values = np.unique(raster)

    if unique_values.size <= config.unique_values_limit:
        values, counts = np.unique(raster, return_counts=True)
        stats["values"] = [
            {"value": _prepare_value(value, raster.dtype), "count": int(count)} for value, count in zip(values, counts)
        ]

    else:
        number_values = raster[~np.isnan(raster)]
        finite_values = number_values[np.isfinite(number_values)]

        stats["counts"] = {
            "nan": raster.size - number_values.size,
            "infinite": number_values.size - finite_values.size,
        }
        stats["basic_stats"] = _calculate_basic_stats(finite_values)

        # Randomly samples a small amount of points from the array (10% by default) to recalculate the statistics.
        # This introduces a 'positional instability' so that accidental mirroring or re-orderings are detected.
        rng = np.random.default_rng(0)
        subsample = rng.choice(finite_values, int(finite_values.size * 0.1))
        stats["subsample_basic_stats"] = _calculate_basic_stats(subsample)

        counts, edges = np.histogram(finite_values, bins=config.histogram_bin_num)
        stats["histogram"] = {
            "counts": counts.astype(int).tolist(),
            "edges": [_prepare_value(x, edges.dtype) for x in edges],  # type: ignore[arg-type]
        }

    if unique_values.size > 1:
        stats["random_values"] = _get_random_values(raster, config)

    return stats


def _calculate_tiff_stats(tiff_filename: str, config: StatCalcConfig) -> JsonDict:
    """Calculates statistics over a .tiff image"""
    with rasterio.open(tiff_filename) as tiff:
        return {
            "image": _calculate_numpy_stats(tiff.read(), config),
            "mask": _calculate_numpy_stats(tiff.dataset_mask(), config),
        }


def _calculate_vector_stats(gdf: gpd.GeoDataFrame, config: StatCalcConfig) -> JsonDict:
    """Calculates statistics over a vector GeoDataFrame"""  # TODO: add more statistical properties

    def _rounder(x: float, y: float) -> tuple[float, float]:
        return _prepare_value(x, np.float64), _prepare_value(y, np.float64)

    gdf.geometry = gdf.geometry.apply(lambda geometry: shapely.ops.transform(_rounder, geometry))

    stats = {
        "columns": list(gdf),
        "row_count": len(gdf),
        "crs": str(gdf.crs),
<<<<<<< HEAD
        "mean_area": _prepare_value(gdf.area.mean(), np.float64),
=======
        "mean_area": _prepare_value(gdf.area.mean(), config),
>>>>>>> a67a5edf
        "total_bounds": list(gdf.total_bounds),
    }

    if len(gdf):
        subsample: gpd.GeoDataFrame = gdf.sample(min(len(gdf), config.num_random_values), random_state=42)
        subsample["centroid"] = subsample.centroid.apply(lambda point: _rounder(*point.coords[0]))
<<<<<<< HEAD
        subsample["area"] = subsample.area.apply(lambda x: _prepare_value(x, np.float64))
=======
        subsample["area"] = subsample.area.apply(lambda x: _prepare_value(x, config))
>>>>>>> a67a5edf
        subsample["some_coords"] = subsample.geometry.apply(lambda geom: geom.exterior.coords[:10])

        subsample_json_string = subsample.drop(columns="geometry").to_json(orient="index", date_format="iso")
        stats["random_rows"] = json.loads(subsample_json_string)

    return stats


def _calculate_basic_stats(values: np.ndarray) -> dict[str, float]:
    """Randomly samples a small amount of points from the array (10% by default) to recalculate the statistics.
    This introduces a 'positional instability' so that accidental mirroring or re-orderings are detected."""

    return {
        "min": _prepare_value(np.min(values), values.dtype),
        "max": _prepare_value(np.max(values), values.dtype),
        "mean": _prepare_value(np.mean(values), np.float32),
        "median": _prepare_value(np.median(values), np.float32),
        "std": _prepare_value(np.std(values), np.float32),
    }


def _get_random_values(raster: np.ndarray, config: StatCalcConfig) -> list[float]:
    """It randomly samples a few values from the array and marks their locations."""
    rng = np.random.default_rng(0)
    values = raster[np.isfinite(raster)]
    return [_prepare_value(x, values.dtype) for x in rng.choice(values.ravel(), config.num_random_values)]


def _prepare_value(value: Any, dtype: type) -> Any:
    """Converts a value in a way that it can be compared and serialized into a JSON. It also rounds float values."""
    if not np.isscalar(value):
        return value
    if not np.isfinite(value):
        return repr(value)
    if np.issubdtype(dtype, np.integer):
        value = cast(int, value)
        return int(value)
    if np.issubdtype(dtype, bool):
        return bool(value)
    value = cast(float, value)
    return float(f"{value:.5e}" if np.issubdtype(dtype, np.float32) else f"{value:.10e}")


def check_pipeline_logs(pipeline: Pipeline) -> None:
    """A utility function which checks pipeline logs and makes sure there are no failed executions"""
    if not pipeline.logging_manager.config.save_logs:
        raise ValueError("Pipeline did not save logs, this test would be useless")

    logs_folder = pipeline.logging_manager.get_pipeline_logs_folder(pipeline.current_execution_name)

    for filename in ["failed.json", "finished.json", "pipeline-report.json", "pipeline.log"]:
        path = fs.path.combine(logs_folder, filename)
        assert pipeline.storage.filesystem.isfile(path), f"File {path} is missing"

    failed_filename = fs.path.combine(logs_folder, "failed.json")
    assert not load_names(pipeline.storage.filesystem, failed_filename), f"Some executions failed, check {logs_folder}"

    finished_filename = os.path.join(logs_folder, "finished.json")
    assert load_names(pipeline.storage.filesystem, finished_filename), "No executions finished"


def run_config(
    config_path: str,
    *,
    output_folder_key: str | None = None,
    reset_output_folder: bool = True,
) -> str | None:
    """Runs a pipeline (or multiple) and checks the logs that all the executions were successful. Returns the full path
    of the output folder (if there is one) so it can be inspected further. In case of chain configs, the output folder
    of the last config is returned.

    :param config_path: A path to the config file
    :param output_folder_key: Type of the folder containing results of the pipeline, inferred from config if None
    :param reset_output_folder: Delete the content of the results folder before running the pipeline
    """
    crude_configs = collect_configs_from_path(config_path)
    raw_configs = [interpret_config_from_dict(config) for config in crude_configs]

    for config in raw_configs:
        output_folder_key = output_folder_key or config.get("output_folder_key")

        pipeline = load_pipeline_class(config).from_raw_config(config)

        if reset_output_folder:
            if output_folder_key is None:
                raise ValueError("Pipeline does not have an `output_folder_key` parameter, it must be set by hand.")
            folder = pipeline.storage.get_folder(output_folder_key)
            pipeline.storage.filesystem.removetree(folder)

        pipeline.run()

        check_pipeline_logs(pipeline)

    return pipeline.storage.get_folder(output_folder_key, full_path=True) if output_folder_key else None


def compare_content(
    folder_path: str | None,
    stats_path: str,
    *,
    save_new_stats: bool = False,
) -> None:
    """Compares the results from a pipeline run with the saved statistics. Constructed to be coupled with `run_config`
    hence the `Optional` input.

    :param folder_path: A path to the folder with contents to be compared
    :param stats_path: A path to the file containing result statistics
    :param save_new_stats: Save new result stats and skip the comparison
    """
    if folder_path is None:
        raise ValueError("The given path is None. The pipeline likely has no `output_folder_key` parameter.")

    stats = calculate_statistics(folder_path, config=StatCalcConfig())

    if save_new_stats:
        save_statistics(stats, stats_path)

    stats_difference = compare_with_saved(stats, stats_path)
    if stats_difference:
        stats_difference_repr = stats_difference.to_json(indent=2, sort_keys=True)
        raise AssertionError(f"Expected and obtained stats differ:\n{stats_difference_repr}")


def generate_tiff_file(
    filesystem: FS,
    file_paths: Iterable[str],
    *,
    tiff_bbox: BBox,
    width: int,
    height: int,
    num_bands: int,
    dtype: type,
    seed: int = 42,
) -> None:
    """Generates tiff files containing random data."""
    transform = rasterio.transform.from_bounds(*tiff_bbox, width=width, height=height)

    generator = np.random.default_rng(seed)
    shape = (num_bands, height, width) if num_bands is not None else (height, width)

    for path in file_paths:
        with filesystem.openbin(path, "w") as file_handle:
            with rasterio.open(
                file_handle,
                "w",
                driver="GTiff",
                width=width,
                height=height,
                count=num_bands,
                dtype=dtype,
                nodata=0,
                transform=transform,
                crs=tiff_bbox.crs.ogc_string(),
            ) as dst:
                data = 10000 * generator.random(shape)
                dst.write(data)<|MERGE_RESOLUTION|>--- conflicted
+++ resolved
@@ -166,7 +166,7 @@
 
 
 def _calculate_vector_stats(gdf: gpd.GeoDataFrame, config: StatCalcConfig) -> JsonDict:
-    """Calculates statistics over a vector GeoDataFrame"""  # TODO: add more statistical properties
+    """Calculates statistics over a vector GeoDataFrame"""
 
     def _rounder(x: float, y: float) -> tuple[float, float]:
         return _prepare_value(x, np.float64), _prepare_value(y, np.float64)
@@ -177,22 +177,14 @@
         "columns": list(gdf),
         "row_count": len(gdf),
         "crs": str(gdf.crs),
-<<<<<<< HEAD
         "mean_area": _prepare_value(gdf.area.mean(), np.float64),
-=======
-        "mean_area": _prepare_value(gdf.area.mean(), config),
->>>>>>> a67a5edf
         "total_bounds": list(gdf.total_bounds),
     }
 
     if len(gdf):
         subsample: gpd.GeoDataFrame = gdf.sample(min(len(gdf), config.num_random_values), random_state=42)
         subsample["centroid"] = subsample.centroid.apply(lambda point: _rounder(*point.coords[0]))
-<<<<<<< HEAD
         subsample["area"] = subsample.area.apply(lambda x: _prepare_value(x, np.float64))
-=======
-        subsample["area"] = subsample.area.apply(lambda x: _prepare_value(x, config))
->>>>>>> a67a5edf
         subsample["some_coords"] = subsample.geometry.apply(lambda geom: geom.exterior.coords[:10])
 
         subsample_json_string = subsample.drop(columns="geometry").to_json(orient="index", date_format="iso")
