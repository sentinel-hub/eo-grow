--- conflicted
+++ resolved
@@ -151,11 +151,7 @@
 
 
 class DataCollectionSchema(BaseModel):
-<<<<<<< HEAD
-    """Schema used in parsing DataCollection objects. Any extra parameters are passed to the definition as `**params`."""
-=======
     """Schema used in parsing DataCollection objects. Extra parameters are passed to the definition as `**params`."""
->>>>>>> f53bb9b3
 
     name: str = Field(
         "Name of the data collection. When defining BYOC collections use `BYOC_` prefix and for Batch collections use"
