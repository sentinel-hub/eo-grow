--- conflicted
+++ resolved
@@ -1,21 +1,7 @@
-<<<<<<< HEAD
-""" Includes custom types used in schemas
-"""
-import datetime
-from enum import Enum
-from typing import Any, Dict, List, Literal, Tuple, Union
-
-from eolearn.core import EONode, FeatureType
-from sentinelhub import BBox
-
-PatchList = List[Tuple[str, BBox]]
-ExecKwargs = Dict[str, Dict[EONode, Dict[str, object]]]
-=======
 """Deprecated module for types, moved to `eogrow.types`."""
 from warnings import warn
 
 from ..types import *  # noqa # pylint: disable=wildcard-import,unused-wildcard-import
->>>>>>> 8bfeb883
 
 warn(
     "The module `eogrow.utils.types` is deprecated, use `eogrow.types` instead.",
