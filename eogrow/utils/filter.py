--- conflicted
+++ resolved
@@ -12,11 +12,7 @@
 from eolearn.core.eodata_io import walk_filesystem
 from eolearn.core.utils.types import EllipsisType
 
-<<<<<<< HEAD
-from ..utils.types import FeatureSpec, PatchList
-=======
-from ..types import FeatureSpec
->>>>>>> 8bfeb883
+from ..types import FeatureSpec, PatchList
 
 
 def check_if_features_exist(
