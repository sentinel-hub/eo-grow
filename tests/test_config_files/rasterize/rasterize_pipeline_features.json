--- conflicted
+++ resolved
@@ -1,45 +1,3 @@
-<<<<<<< HEAD
-{
-  "pipeline": "eogrow.pipelines.rasterize.RasterizePipeline",
-  "**global_config": "${config_path}/../global_config.json",
-  "input_folder_key": "reference", // This one rasterizes from a vector feature, that is added in tests
-  "output_folder_key": "reference",
-  "vector_input": ["vector_timeless", "LULC_VECTOR"],
-  "columns": [
-    {
-      "values_column": "LULC_ID",
-      "output_feature": ["mask_timeless", "LULC_ID"],
-      "resolution": 10,
-      "overlap_value": 0,
-      "dtype": "int16"
-    },
-    {
-      "values_column": "LULC_POLYGON_ID",
-      "output_feature": ["mask_timeless", "LULC_POLYGON_ID"],
-      "resolution": 10,
-      "overlap_value": 0,
-      "dtype": "int16"
-    },
-    {
-      "values_column": "LULC_POLYGON_ID",
-      "output_feature": ["mask_timeless", "LULC_POLYGON_ERODED_01"],
-      "resolution": 10,
-      "dtype": "int16",
-      "overlap_value": 0,
-      "polygon_buffer": -10
-    },
-    {
-      "values_column": "LULC_POLYGON_ID",
-      "output_feature": ["mask_timeless", "LULC_POLYGON_ERODED_02"],
-      "resolution": 10,
-      "dtype": "int16",
-      "overlap_value": 0,
-      "polygon_buffer": -15
-    }
-  ],
-  "workers": 2
-}
-=======
 [
   {
     "raster_values_column": "LULC_ID",
@@ -63,5 +21,4 @@
     "polygon_buffer": -15,
     "**rasterize_base": "${config_path}/base_rasterize_pipeline_features.json"
   }
-]
->>>>>>> 48f6e10c
+]