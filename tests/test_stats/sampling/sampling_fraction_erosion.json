{
  "eopatch-id-0-col-0-row-0": {
    "bbox": "BBox(((729480.0, 4390045.0), (732120.0, 4391255.0)), crs=CRS('32638'))",
    "mask_timeless": {
      "LULC_ID": {
        "array_shape": [
          9090,
          1,
          1
        ],
        "dtype": "int16",
        "random_values": [
          {
            "position": [
              7,
              0,
              0
            ],
            "value": 4
          },
          {
            "position": [
              2462,
              0,
              0
            ],
            "value": 8
          }
        ],
        "values": [
          {
            "count": 14,
            "value": 4
          },
          {
            "count": 9076,
            "value": 8
          }
        ]
      },
      "MASK_OF_SAMPLES": {
        "array_shape": [
          121,
          264,
          1
        ],
        "dtype": "uint8",
        "random_values": [
<<<<<<< HEAD
          {
            "position": [
              64,
              85,
              0
            ],
            "value": 0
          },
          {
            "position": [
              26,
              116,
              0
            ],
            "value": 1
          }
=======
          0,
          0,
          0,
          0,
          0,
          0,
          0,
          0
>>>>>>> 915da1a9
        ],
        "values": [
          {
            "count": 22854,
            "value": 0
          },
          {
            "count": 9090,
            "value": 1
          }
        ]
      },
      "POLYGON_ID": {
        "array_shape": [
          9090,
          1,
          1
        ],
        "basic_stats": {
          "max": 326,
          "mean": 0.46293,
          "median": 0.0,
          "min": 0,
          "std": 14.01211
        },
        "counts": {
          "infinite": 0,
          "nan": 0
        },
        "dtype": "int32",
        "histogram": {
          "counts": [
            9076,
            0,
            0,
            0,
            2,
            0,
            0,
            12
          ],
          "edges": [
            0.0,
            40.75,
            81.5,
            122.25,
            163.0,
            203.75,
            244.5,
            285.25,
            326.0
          ]
        },
        "random_values": [
<<<<<<< HEAD
          {
            "position": [
              4461,
              0,
              0
            ],
            "value": 320
          },
          {
            "position": [
              1853,
              0,
              0
            ],
            "value": 324
          },
          {
            "position": [
              5779,
              0,
              0
            ],
            "value": 316
          },
          {
            "position": [
              4149,
              0,
              0
            ],
            "value": 326
          },
          {
            "position": [
              1836,
              0,
              0
            ],
            "value": 321
          }
=======
          0,
          0,
          0,
          0,
          0,
          0,
          0,
          0
>>>>>>> 915da1a9
        ],
        "subsample_basic_stats": {
          "max": 316,
          "mean": 0.73927,
          "median": 0.0,
          "min": 0,
          "std": 13.49851
        }
      }
    }
  },
  "eopatch-id-1-col-0-row-1": {
    "bbox": "BBox(((729480.0, 4391145.0), (732120.0, 4392355.0)), crs=CRS('32638'))",
    "mask_timeless": {
      "LULC_ID": {
        "array_shape": [
          5794,
          1,
          1
        ],
        "dtype": "int16",
        "random_values": [
          {
            "position": [
              2,
              0,
              0
            ],
            "value": 4
          },
          {
            "position": [
              1566,
              0,
              0
            ],
            "value": 8
          }
        ],
        "values": [
          {
            "count": 4,
            "value": 4
          },
          {
            "count": 5790,
            "value": 8
          }
        ]
      },
      "MASK_OF_SAMPLES": {
        "array_shape": [
          121,
          264,
          1
        ],
        "dtype": "uint8",
        "random_values": [
<<<<<<< HEAD
          {
            "position": [
              57,
              165,
              0
            ],
            "value": 0
          },
          {
            "position": [
              50,
              107,
              0
            ],
            "value": 1
          }
=======
          0,
          0,
          0,
          1,
          0,
          0,
          0,
          0
>>>>>>> 915da1a9
        ],
        "values": [
          {
            "count": 26150,
            "value": 0
          },
          {
            "count": 5794,
            "value": 1
          }
        ]
      },
      "POLYGON_ID": {
        "array_shape": [
          5794,
          1,
          1
        ],
        "dtype": "int32",
        "random_values": [
<<<<<<< HEAD
          {
            "position": [
              4956,
              0,
              0
            ],
            "value": 22
          },
          {
            "position": [
              3670,
              0,
              0
            ],
            "value": 207
          },
          {
            "position": [
              3394,
              0,
              0
            ],
            "value": 10
          },
          {
            "position": [
              3819,
              0,
              0
            ],
            "value": 315
          },
          {
            "position": [
              4599,
              0,
              0
            ],
            "value": 21
          }
=======
          0,
          0,
          0,
          0,
          0,
          0,
          0,
          0
>>>>>>> 915da1a9
        ],
        "values": [
          {
            "count": 5759,
            "value": 0
          },
          {
            "count": 9,
            "value": 10
          },
          {
            "count": 6,
            "value": 21
          },
          {
            "count": 8,
            "value": 22
          },
          {
            "count": 1,
            "value": 207
          },
          {
            "count": 8,
            "value": 231
          },
          {
            "count": 3,
            "value": 315
          }
        ]
      }
    }
  }
}<|MERGE_RESOLUTION|>--- conflicted
+++ resolved
@@ -10,22 +10,14 @@
         ],
         "dtype": "int16",
         "random_values": [
-          {
-            "position": [
-              7,
-              0,
-              0
-            ],
-            "value": 4
-          },
-          {
-            "position": [
-              2462,
-              0,
-              0
-            ],
-            "value": 8
-          }
+          8,
+          8,
+          8,
+          8,
+          8,
+          8,
+          8,
+          8
         ],
         "values": [
           {
@@ -46,33 +38,14 @@
         ],
         "dtype": "uint8",
         "random_values": [
-<<<<<<< HEAD
-          {
-            "position": [
-              64,
-              85,
-              0
-            ],
-            "value": 0
-          },
-          {
-            "position": [
-              26,
-              116,
-              0
-            ],
-            "value": 1
-          }
-=======
-          0,
-          0,
-          0,
-          0,
-          0,
-          0,
-          0,
-          0
->>>>>>> 915da1a9
+          0,
+          0,
+          0,
+          0,
+          1,
+          0,
+          0,
+          0
         ],
         "values": [
           {
@@ -96,7 +69,7 @@
           "mean": 0.46293,
           "median": 0.0,
           "min": 0,
-          "std": 14.01211
+          "std": 11.94993
         },
         "counts": {
           "infinite": 0,
@@ -127,64 +100,21 @@
           ]
         },
         "random_values": [
-<<<<<<< HEAD
-          {
-            "position": [
-              4461,
-              0,
-              0
-            ],
-            "value": 320
-          },
-          {
-            "position": [
-              1853,
-              0,
-              0
-            ],
-            "value": 324
-          },
-          {
-            "position": [
-              5779,
-              0,
-              0
-            ],
-            "value": 316
-          },
-          {
-            "position": [
-              4149,
-              0,
-              0
-            ],
-            "value": 326
-          },
-          {
-            "position": [
-              1836,
-              0,
-              0
-            ],
-            "value": 321
-          }
-=======
-          0,
-          0,
-          0,
-          0,
-          0,
-          0,
-          0,
-          0
->>>>>>> 915da1a9
+          0,
+          0,
+          0,
+          0,
+          0,
+          0,
+          0,
+          0
         ],
         "subsample_basic_stats": {
           "max": 316,
           "mean": 0.73927,
           "median": 0.0,
           "min": 0,
-          "std": 13.49851
+          "std": 13.37975
         }
       }
     }
@@ -200,22 +130,14 @@
         ],
         "dtype": "int16",
         "random_values": [
-          {
-            "position": [
-              2,
-              0,
-              0
-            ],
-            "value": 4
-          },
-          {
-            "position": [
-              1566,
-              0,
-              0
-            ],
-            "value": 8
-          }
+          8,
+          8,
+          8,
+          8,
+          8,
+          8,
+          8,
+          8
         ],
         "values": [
           {
@@ -236,33 +158,14 @@
         ],
         "dtype": "uint8",
         "random_values": [
-<<<<<<< HEAD
-          {
-            "position": [
-              57,
-              165,
-              0
-            ],
-            "value": 0
-          },
-          {
-            "position": [
-              50,
-              107,
-              0
-            ],
-            "value": 1
-          }
-=======
-          0,
-          0,
-          0,
-          1,
-          0,
-          0,
-          0,
-          0
->>>>>>> 915da1a9
+          0,
+          0,
+          0,
+          1,
+          0,
+          0,
+          0,
+          0
         ],
         "values": [
           {
@@ -283,57 +186,14 @@
         ],
         "dtype": "int32",
         "random_values": [
-<<<<<<< HEAD
-          {
-            "position": [
-              4956,
-              0,
-              0
-            ],
-            "value": 22
-          },
-          {
-            "position": [
-              3670,
-              0,
-              0
-            ],
-            "value": 207
-          },
-          {
-            "position": [
-              3394,
-              0,
-              0
-            ],
-            "value": 10
-          },
-          {
-            "position": [
-              3819,
-              0,
-              0
-            ],
-            "value": 315
-          },
-          {
-            "position": [
-              4599,
-              0,
-              0
-            ],
-            "value": 21
-          }
-=======
-          0,
-          0,
-          0,
-          0,
-          0,
-          0,
-          0,
-          0
->>>>>>> 915da1a9
+          0,
+          0,
+          0,
+          0,
+          0,
+          0,
+          0,
+          0
         ],
         "values": [
           {
